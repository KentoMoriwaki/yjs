{
  "name": "yjs",
<<<<<<< HEAD
  "version": "0.6.36",
=======
  "version": "0.6.38",
>>>>>>> ded8ef07
  "homepage": "y-js.org",
  "authors": [
    "Kevin Jahns <kevin.jahns@rwth-aachen.de>"
  ],
  "description": "A Framework that enables Real-Time collaboration on arbitrary data structures.",
  "main": "y.js",
  "keywords": [
    "OT",
    "collaboration",
    "synchronization",
    "sharejs",
    "coweb",
    "concurrency"
  ],
  "license": "MIT"
}<|MERGE_RESOLUTION|>--- conflicted
+++ resolved
@@ -1,10 +1,6 @@
 {
   "name": "yjs",
-<<<<<<< HEAD
-  "version": "0.6.36",
-=======
   "version": "0.6.38",
->>>>>>> ded8ef07
   "homepage": "y-js.org",
   "authors": [
     "Kevin Jahns <kevin.jahns@rwth-aachen.de>"
